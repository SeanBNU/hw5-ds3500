import numpy as np
import random
import pandas as pd

def overallocation(solution, tas_df):
    """
    Compute overallocation penalty.
    For each TA, if the number of labs assigned exceeds their max_assigned,
    the penalty is the excess. Sum over all TAs.
    """
    assignments = np.sum(solution, axis=1)
    max_assigned = tas_df["max_assigned"].to_numpy()
    penalty = np.maximum(assignments - max_assigned, 0)
    return int(np.sum(penalty))

def conflicts(solution, sections_df):
    """
    Compute time conflicts.
    Assumes sections_df contains a 'time' column indicating meeting time.
    For each TA, if they are assigned to more than one section with the same time,
    count 1 conflict for that TA.
    """
    conflict_count = 0
    # Assume the order of sections in sections_df matches the solution's columns.
    section_times = sections_df["daytime"].to_numpy()
    num_tas = solution.shape[0]
    for i in range(num_tas):
        assigned_indices = np.where(solution[i] == 1)[0]
        if len(assigned_indices) > 0:
            times = section_times[assigned_indices]
            if len(np.unique(times)) < len(times):
                conflict_count += 1
    return conflict_count

def undersupport(solution, min_ta):
    """
    Compute the undersupport penalty.
    
    Parameters:
        solution: A 2D numpy array (shape: 40 x 17) representing the assignment matrix.
                  Each row is a TA and each column is a lab section.
                  An element is 1 if the TA is assigned to that lab, and 0 otherwise.
        min_ta: A 1D numpy array of length 17 representing the minimum number of TAs required per lab.
    
    Returns:
        An integer penalty which is the sum over all labs of (min_ta - actual TA assignments),
        counting only where the actual number is less than the minimum.
    """
    # Sum the assignments for each lab (column)
    lab_assignments = solution.sum(axis=0)
    # Calculate penalty: only if assignments are less than the required minimum
    differences = min_ta - lab_assignments
    # Only count positive differences (i.e., when undersupport exists)
    differences[differences < 0] = 0
    return int(differences.sum())

def unavailable(solution, ta_availability):
    """
    Compute the unavailable penalty.
    
    Parameters:
        solution: A 2D numpy array (40 x 17) where each cell is 1 (assigned) or 0 (not assigned).
        ta_availability: A 2D numpy array (40 x 17) of strings representing each TA's availability
                         for each lab section. The value "U" indicates the TA is unavailable.
    
    Returns:
        An integer penalty equal to the number of assignments where the TA is marked as "U".
    """
    penalty = 0
    num_TAs, num_labs = solution.shape
    # Loop through each TA and lab to check for assignments conflicting with unavailability
    for i in range(num_TAs):
        for j in range(num_labs):
            if solution[i, j] == 1 and ta_availability[i, j] == "U":
                penalty += 1
    return penalty

<<<<<<< HEAD

def unpreferred(solution, ta_availability):
    return ((solution == 1) & (ta_availability == 'W')).sum().sum()
=======
def unpreferred(test, tas):
    # Count matching 1s across all elements
    return ((test == 1) & (tas == 'W')).sum().sum()

class TAAssignment:
    """
    Class for solving the TA assignment problem using evolutionary algorithms.
    """
    
    def __init__(self, tas_file, sections_file):
        """
        Initialize with data files for TAs and sections.
        
        Parameters:
            tas_file: Path to CSV file with TA information
            sections_file: Path to CSV file with section information
        """
        self.tas_df = pd.read_csv(tas_file)
        self.sections_df = pd.read_csv(sections_file)
        
        self.num_tas = len(self.tas_df)
        self.num_sections = len(self.sections_df)
        
        # Extract availability data (assuming it's in the tas_df with section columns)
        self.ta_availability = np.array(self.tas_df.iloc[:, 2:2+self.num_sections])
        
        # Get minimum TA requirements for each section
        self.min_ta = self.sections_df["min_ta"].to_numpy()
    
    def objective(self, solution, weights=None):
        """
        Compute the weighted sum of all penalties.
        
        Parameters:
            solution: A 2D numpy array representing TA assignments
            weights: Dictionary with penalty weights (default uses equal weights)
            
        Returns:
            Total weighted penalty score (lower is better)
        """
        if weights is None:
            weights = {
                'overallocation': 1.0,
                'conflicts': 1.0,
                'undersupport': 1.0,
                'unavailable': 1.0
            }
        
        penalties = {
            'overallocation': overallocation(solution, self.tas_df),
            'conflicts': conflicts(solution, self.sections_df),
            'undersupport': undersupport(solution, self.min_ta),
            'unavailable': unavailable(solution, self.ta_availability)
        }
        
        total_penalty = sum(weights[k] * penalties[k] for k in weights)
        return total_penalty
    
    def random_solution(self):
        """Generate a completely random assignment matrix."""
        # Create a random binary matrix
        solution = np.random.randint(0, 2, size=(self.num_tas, self.num_sections))
        return solution
    
    def mutation_agent(self, solution, mutation_rate=0.05):
        """Flip bits randomly with a given mutation rate."""
        mutant = solution.copy()
        flip = np.random.rand(*solution.shape) < mutation_rate
        mutant[flip] = 1 - mutant[flip]
        return mutant

    def crossover_agent(self, sol1, sol2):
        """Perform single-point crossover between two parent solutions."""
        point = random.randint(1, self.num_tas - 1)
        child = np.vstack((sol1[:point, :], sol2[point:, :]))
        return child

    def repair_agent(self, solution):
        """
        Repair the solution to reduce overallocation and undersupport.
            - For TAs over-assigned, remove random assignments until meeting max_assigned.
            - For sections undersupported, add assignments from TAs not yet assigned.
        """
        repaired = solution.copy()
        # Repair overallocation
        assignments = np.sum(repaired, axis=1)
        max_assigned = self.tas_df["max_assigned"].to_numpy()
        for i in range(self.num_tas):
            while assignments[i] > max_assigned[i]:
                ones = np.where(repaired[i] == 1)[0]
                if len(ones) == 0:
                    break
                j = np.random.choice(ones)
                repaired[i, j] = 0
                assignments[i] -= 1
        # Repair undersupport
        assigned_per_section = np.sum(repaired, axis=0)
        min_ta = self.sections_df["min_ta"].to_numpy()
        for j in range(self.num_sections):
            while assigned_per_section[j] < min_ta[j]:
                available_tas = np.where(repaired[:, j] == 0)[0]
                if len(available_tas) == 0:
                    break
                i = np.random.choice(available_tas)
                repaired[i, j] = 1
                assigned_per_section[j] += 1
        return repaired

    def random_agent(self):
        """Generate a new random solution."""
        return self.random_solution()

    def solve(self, population_size=50, generations=100, mutation_rate=0.05, weights=None):
        """
        Solve the TA assignment problem using an evolutionary algorithm.
        
        Parameters:
            population_size: Number of solutions in the population
            generations: Number of generations to evolve
            mutation_rate: Probability of mutation for each bit
            weights: Dictionary with penalty weights for different constraints
            
        Returns:
            The best solution found
        """
        # Initialize population
        population = [self.random_solution() for _ in range(population_size)]
        
        # Evolve for specified number of generations
        for gen in range(generations):
            # Evaluate all solutions
            scores = [self.objective(sol, weights) for sol in population]
            
            # Find best solution in this generation
            best_idx = np.argmin(scores)
            best_sol = population[best_idx].copy()
            best_score = scores[best_idx]
            
            print(f"Generation {gen}: Best score = {best_score}")
            
            # Create new population
            new_population = [best_sol]  # Keep the best solution (elitism)
            
            while len(new_population) < population_size:
                # Tournament selection
                candidates = random.sample(range(population_size), 3)
                parent1_idx = min(candidates, key=lambda i: scores[i])
                parent1 = population[parent1_idx]
                
                candidates = random.sample(range(population_size), 3)
                parent2_idx = min(candidates, key=lambda i: scores[i])
                parent2 = population[parent2_idx]
                
                # Apply genetic operators
                if random.random() < 0.7:  # 70% chance of crossover
                    child = self.crossover_agent(parent1, parent2)
                else:
                    child = parent1.copy()
                
                # Apply mutation
                child = self.mutation_agent(child, mutation_rate)
                
                # Repair solution
                child = self.repair_agent(child)
                
                new_population.append(child)
            
            # Replace old population
            population = new_population
        
        # Find best solution in final population
        final_scores = [self.objective(sol, weights) for sol in population]
        best_idx = np.argmin(final_scores)
        best_solution = population[best_idx]
        best_score = final_scores[best_idx]
        
        print(f"Final best score: {best_score}")
        return best_solution


# Example usage
if __name__ == "__main__":
    ta_solver = TAAssignment("tas.csv", "sections.csv")
    solution = ta_solver.solve(
        population_size=100,
        generations=200,
        weights={
            'overallocation': 10.0,
            'conflicts': 5.0,
            'undersupport': 15.0,
            'unavailable': 20.0
        }
    )
    print("Solution found!")
>>>>>>> 06f1ebed
<|MERGE_RESOLUTION|>--- conflicted
+++ resolved
@@ -75,11 +75,6 @@
                 penalty += 1
     return penalty
 
-<<<<<<< HEAD
-
-def unpreferred(solution, ta_availability):
-    return ((solution == 1) & (ta_availability == 'W')).sum().sum()
-=======
 def unpreferred(test, tas):
     # Count matching 1s across all elements
     return ((test == 1) & (tas == 'W')).sum().sum()
@@ -273,5 +268,4 @@
             'unavailable': 20.0
         }
     )
-    print("Solution found!")
->>>>>>> 06f1ebed
+    print("Solution found!")